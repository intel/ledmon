--- conflicted
+++ resolved
@@ -66,16 +66,6 @@
 	LED_STATUS_INVALID_PATH = 8,
 	LED_STATUS_INVALID_STATE = 10,
 	LED_STATUS_LIST_EMPTY = 21,
-<<<<<<< HEAD
-	LED_STATUS_LIST_INIT_ERROR = 22,
-	LED_STATUS_BLOCK_LIST_ERROR = 23,
-	LED_STATUS_VOLUM_LIST_ERROR = 24,
-	LED_STATUS_CNTRL_LIST_ERROR = 25,
-	LED_STATUS_TAIL_LIST_ERROR = 26,
-	LED_STATUS_CNTNR_LIST_ERROR = 27,
-	LED_STATUS_INVALID_FORMAT = 28,
-=======
->>>>>>> 9c36e121
 	LED_STATUS_ONEXIT_ERROR = 31,
 	LED_STATUS_INVALID_CONTROLLER = 32,
 	LED_STATUS_NOT_SUPPORTED = 33,
