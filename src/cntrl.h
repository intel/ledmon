/*
 * Intel(R) Enclosure LED Utilities
 * Copyright (C) 2009-2018 Intel Corporation.
 *
 * This program is free software; you can redistribute it and/or modify it
 * under the terms and conditions of the GNU General Public License,
 * version 2, as published by the Free Software Foundation.
 *
 * This program is distributed in the hope it will be useful, but WITHOUT
 * ANY WARRANTY; without even the implied warranty of MERCHANTABILITY or
 * FITNESS FOR A PARTICULAR PURPOSE.  See the GNU General Public License for
 * more details.
 *
 * You should have received a copy of the GNU General Public License along with
 * this program; if not, write to the Free Software Foundation, Inc.,
 * 51 Franklin St - Fifth Floor, Boston, MA 02110-1301 USA.
 *
 */

#ifndef _CNTRL_H_INCLUDED_
#define _CNTRL_H_INCLUDED_

/**
 * This enumeration type lists all supported storage controller types.
 */
enum cntrl_type {
	CNTRL_TYPE_UNKNOWN = 0,
	CNTRL_TYPE_DELLSSD,
	CNTRL_TYPE_VMD,
	CNTRL_TYPE_SCSI,
	CNTRL_TYPE_AHCI,
<<<<<<< HEAD
	CNTRL_TYPE_AMD_SGPIO,
	CNTRL_TYPE_NPEM,
=======
	CNTRL_TYPE_AMD
>>>>>>> 641bdfa5
};

/**
 * @brief Storage controller device structure.
 *
 * This structure describes a storage controller device existing in the system.
 */
struct cntrl_device {
	/**
	* Path to the device in sysfs tree.
	*/
	char *sysfs_path;

	/**
	 * Type of storage controller device.
	 */
	enum cntrl_type cntrl_type;

	/**
	 * Flag if scsi controller driver is "isci"
	 */
	int isci_present;

	struct _host_type {
		/**
		 * ibpi state buffer for directly attached devices
		 */
		struct gpio_tx_register_byte *ibpi_state_buffer;
		/**
		 * outbound raw byte stream
		 */
		unsigned char bitstream[4];
		/**
		 * bitstream's flush flag
		 */
		int flush;
		/**
		 * host identifier for different hba instances
		 */
		int host_id;
		/**
		 * number of total phy ports
		 */
		int ports;
		/**
		 * pointer to next structure
		 */
		struct _host_type *next;
	} *hosts;
};

/**
 * @brief Allocates a new controller device structure.
 *
 * This function allocates memory for a new structure of storage controller
 * device. It reads the sysfs entries and populates structure fields.
 * The function registers only supported storage controllers.
 *
 * @param[in]      path           path to storage controller in sysfs tree.
 *
 * @return Pointer to storage controller structure if successful, otherwise the
 *         function returns NULL pointer. The NULL pointer means that controller
 *         device is not supported.
 */
struct cntrl_device *cntrl_device_init(const char *path);

/**
 * @brief Releases a controller device structure.
 *
 * This function releases memory allocated for controller device structure.
 *
 * @param[in]     device         pointer to controller device structure.
 *
 * @return The function does not return a value.
 */
void cntrl_device_fini(struct cntrl_device *device);

/**
 * @brief Prints given controller to stdout.
 *
 * This function prints the path and type of controller device given as
 * argument.
 *
 * @param[in]      ctrl_dev            address to element from a
 *                                     controller list.
 *
 * @return The function does not return a value.
 */
void print_cntrl(struct cntrl_device *ctrl_dev);

#endif				/* _CNTRL_H_INCLUDED_ */<|MERGE_RESOLUTION|>--- conflicted
+++ resolved
@@ -29,12 +29,9 @@
 	CNTRL_TYPE_VMD,
 	CNTRL_TYPE_SCSI,
 	CNTRL_TYPE_AHCI,
-<<<<<<< HEAD
 	CNTRL_TYPE_AMD_SGPIO,
 	CNTRL_TYPE_NPEM,
-=======
-	CNTRL_TYPE_AMD
->>>>>>> 641bdfa5
+	CNTRL_TYPE_AMD,
 };
 
 /**
